--- conflicted
+++ resolved
@@ -105,7 +105,6 @@
     private Pane proxyPane;
 
     private ObjectProperty<Proxy.Type> selectedProxyType;
-    private ObjectProperty<EnumBackgroundImage> backgroundType;
 
     public SettingsPage() {
         FXUtils.loadFXML(this, "/assets/fxml/setting.fxml");
@@ -202,32 +201,9 @@
         // ==== Background ====
         backgroundItem.loadChildren(Collections.singletonList(
                 backgroundItem.createChildren(i18n("launcher.background.default"), EnumBackgroundImage.DEFAULT)
-<<<<<<< HEAD
-        ));
-        backgroundItem.setCustomUserData(EnumBackgroundImage.CUSTOM);
-        backgroundItem.getTxtCustom().textProperty().bindBidirectional(CONFIG.backgroundImageProperty());
-
-        backgroundType = new SimpleObjectProperty<EnumBackgroundImage>(EnumBackgroundImage.DEFAULT) {
-            {
-                invalidated();
-            }
-
-            @Override
-            protected void invalidated() {
-                backgroundItem.getGroup().getToggles().stream()
-                        .filter(it -> it.getUserData() == get())
-                        .findFirst()
-                        .ifPresent(it -> it.setSelected(true));
-            }
-        };
-        backgroundItem.getGroup().selectedToggleProperty().addListener((observable, oldValue, newValue) -> backgroundType.set((EnumBackgroundImage) newValue.getUserData()));
-        backgroundType.bindBidirectional(CONFIG.backgroundImageTypeProperty());
-
-=======
         ), EnumBackgroundImage.CUSTOM);
         backgroundItem.customTextProperty().bindBidirectional(CONFIG.backgroundImageProperty());
         backgroundItem.selectedDataProperty().bindBidirectional(CONFIG.backgroundImageTypeProperty());
->>>>>>> 6af7f916
         backgroundItem.subtitleProperty().bind(
                 new When(backgroundItem.selectedDataProperty().isEqualTo(EnumBackgroundImage.DEFAULT))
                         .then(i18n("launcher.background.default"))
