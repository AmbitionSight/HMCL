--- conflicted
+++ resolved
@@ -28,16 +28,10 @@
 import org.jackhuang.hmcl.game.Version;
 import org.jackhuang.hmcl.setting.Profile;
 import org.jackhuang.hmcl.task.Schedulers;
-<<<<<<< HEAD
 import org.jackhuang.hmcl.task.Task;
 import org.jackhuang.hmcl.task.TaskExecutor;
 import org.jackhuang.hmcl.task.TaskListener;
 import org.jackhuang.hmcl.ui.*;
-=======
-import org.jackhuang.hmcl.ui.Controllers;
-import org.jackhuang.hmcl.ui.InstallerItem;
-import org.jackhuang.hmcl.ui.ListPage;
->>>>>>> 32d0d6a7
 import org.jackhuang.hmcl.ui.download.InstallerWizardProvider;
 import org.jackhuang.hmcl.ui.download.UpdateInstallerWizardProvider;
 import org.jackhuang.hmcl.util.io.FileUtils;
@@ -77,28 +71,8 @@
         this.version = profile.getRepository().getResolvedVersion(versionId);
         this.gameVersion = null;
 
-<<<<<<< HEAD
         Task.ofResult(() -> {
             gameVersion = GameVersion.minecraftVersion(profile.getRepository().getVersionJar(version)).orElse(null);
-=======
-        LibraryAnalyzer analyzer = LibraryAnalyzer.analyze(version);
-
-        Function<Library, Consumer<InstallerItem>> removeAction = library -> x -> {
-            LinkedList<Library> newList = new LinkedList<>(version.getLibraries());
-            newList.remove(library);
-            new MaintainTask(version.setLibraries(newList))
-                    .thenCompose(maintainedVersion -> new VersionJsonSaveTask(profile.getRepository(), maintainedVersion))
-                    .withCompose(profile.getRepository().refreshVersionsAsync())
-                    .withRun(Schedulers.javafx(), () -> loadVersion(this.profile, this.versionId))
-                    .start();
-        };
-
-        itemsProperty().clear();
-        analyzer.getForge().ifPresent(library -> itemsProperty().add(new InstallerItem("Forge", library.getVersion(), removeAction.apply(library))));
-        analyzer.getLiteLoader().ifPresent(library -> itemsProperty().add(new InstallerItem("LiteLoader", library.getVersion(), removeAction.apply(library))));
-        analyzer.getOptiFine().ifPresent(library -> itemsProperty().add(new InstallerItem("OptiFine", library.getVersion(), removeAction.apply(library))));
-    }
->>>>>>> 32d0d6a7
 
             return LibraryAnalyzer.analyze(version);
         }).thenAccept(Schedulers.javafx(), analyzer -> {
@@ -106,9 +80,9 @@
                 LinkedList<Library> newList = new LinkedList<>(version.getLibraries());
                 newList.remove(library);
                 new MaintainTask(version.setLibraries(newList))
-                        .then(maintainedVersion -> new VersionJsonSaveTask(profile.getRepository(), maintainedVersion))
-                        .with(profile.getRepository().refreshVersionsAsync())
-                        .with(Task.of(Schedulers.javafx(), () -> loadVersion(this.profile, this.versionId)))
+                        .thenCompose(maintainedVersion -> new VersionJsonSaveTask(profile.getRepository(), maintainedVersion))
+                        .withCompose(profile.getRepository().refreshVersionsAsync())
+                        .withRun(Schedulers.javafx(), () -> loadVersion(this.profile, this.versionId))
                         .start();
             };
 
