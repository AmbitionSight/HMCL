--- conflicted
+++ resolved
@@ -101,11 +101,7 @@
                 return;
             }
 
-<<<<<<< HEAD
-            Task task = new HMCLDownloadTask(version, downloaded);
-=======
-        Task<?> task = new HMCLDownloadTask(version, downloaded);
->>>>>>> 32d0d6a7
+            Task<?> task = new HMCLDownloadTask(version, downloaded);
 
             TaskExecutor executor = task.executor();
             Controllers.taskDialog(executor, i18n("message.downloading"));
@@ -126,22 +122,12 @@
                     }
 
                 } else {
-                    Throwable e = executor.getLastException();
+                    Exception e = executor.getException();
                     LOG.log(Level.WARNING, "Failed to update to " + version, e);
                     Platform.runLater(() -> Controllers.dialog(e.toString(), i18n("update.failed"), MessageType.ERROR));
                 }
-<<<<<<< HEAD
             });
         }));
-=======
-
-            } else {
-                Exception e = executor.getException();
-                LOG.log(Level.WARNING, "Failed to update to " + version, e);
-                Platform.runLater(() -> Controllers.dialog(e.toString(), i18n("update.failed"), MessageType.ERROR));
-            }
-        });
->>>>>>> 32d0d6a7
     }
 
     private static void applyUpdate(Path target) throws IOException {
