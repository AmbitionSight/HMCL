--- conflicted
+++ resolved
@@ -68,15 +68,9 @@
                 libraryTask = libraryTask.thenCompose(dependencyManager.installLibraryAsync(remoteVersion));
 
             return libraryTask;
-<<<<<<< HEAD
-        }).whenComplete((isDependentSucceeded, exception) -> {
-            if (!isDependentSucceeded)
-                dependencyManager.getGameRepository().removeVersionFromDisk(name);
-=======
         }).whenComplete(exception -> {
             if (exception != null)
-                dependencyManager.getGameRepository().getVersionRoot(name).delete();
->>>>>>> 32d0d6a7
+                dependencyManager.getGameRepository().removeVersionFromDisk(name);
         });
     }
 
